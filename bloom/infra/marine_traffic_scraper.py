--- conflicted
+++ resolved
@@ -3,6 +3,7 @@
 from logging import getLogger
 from time import sleep
 
+from selenium.common import WebDriverException
 from selenium.webdriver.common.by import By
 from selenium.webdriver.support.wait import WebDriverWait
 from undetected_chromedriver import Chrome, ChromeOptions
@@ -71,40 +72,15 @@
                     "IMO has changed: "
                     f"new value {record_fields[1]} vs old value {vessel.IMO}",
                 )
-<<<<<<< HEAD
-                vessel_records = Vessel(
-                    timestamp=crawling_timestamp,
-                    ship_name=None,
-                    IMO=vessel.IMO,
-                    last_position_time=None,
-                    latitude=None,
-                    longitude=None,
-                )
-            else:
-                vessel_records = Vessel(
-                    timestamp=crawling_timestamp,
-                    ship_name=record_fields[0],
-                    IMO=record_fields[1],
-                    last_position_time=record_fields[2],
-                    latitude=record_fields[3],
-                    longitude=record_fields[4],
-                )
-        except Exception:
-=======
-        except WebDriverException:
->>>>>>> 274b08da
+        except WebDriverException | BaseException:
             logger.exception(f"Scrapping failed for vessel {vessel.IMO}")
-            vessel_records = Vessel(
+            return Vessel(
                 timestamp=crawling_timestamp,
                 ship_name=None,
                 IMO=vessel.IMO,
                 last_position_time=None,
                 latitude=None,
                 longitude=None,
-<<<<<<< HEAD
-            )
-        return vessel_records
-=======
                 status=None,
                 speed=None,
                 navigation_status=None,
@@ -123,5 +99,4 @@
 
     @staticmethod
     def extract_speed_from_scrapped_field(speed_field: str) -> float:
-        return float(re.findall(r"[\d]*[.][\d]*", speed_field)[0])
->>>>>>> 274b08da
+        return float(re.findall(r"[\d]*[.][\d]*", speed_field)[0])