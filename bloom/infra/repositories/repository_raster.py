--- conflicted
+++ resolved
@@ -24,10 +24,7 @@
                     """,  # nosec: B608
             )
             e = session.execute(sql)
-<<<<<<< HEAD
             return e.first()[0]
-=======
-            return e[0]
 
     def select_distance_port(self, point: Point) -> int:
         with self.session_factory() as session:
@@ -39,5 +36,4 @@
                     """,  # nosec: B608
             )
             e = session.execute(sql)
-            return e[0]
->>>>>>> cae69d60
+            return e.first()[0]