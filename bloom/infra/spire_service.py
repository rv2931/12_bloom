import os

from gql import Client
from gql.transport.requests import RequestsHTTPTransport
from requests import exceptions

from bloom.domain.vessel import Vessel
from bloom.infra.spire_api_paging import Paging
from bloom.logger import logger


class SpireService:
    def __init__(self) -> None:
        spire_token = os.environ.get("SPIRE_TOKEN")

        self.transport = RequestsHTTPTransport(
            url="https://api.spire.com/graphql",
<<<<<<< HEAD
            headers={"Authorization": "Bearer Fw5tUQPoD3cExIsslDqC0xaRjwJx4WHr"},
=======
            headers={"Authorization": "Bearer " + spire_token},
>>>>>>> 20d5d9a7
            verify=True,
            retries=3,
            timeout=30,
        )

    def create_client(self) -> Client:
        try:
            client = Client(transport=self.transport, fetch_schema_from_transport=True)
        except exceptions.ConnectTimeout:
            logger.exception("Connection failed")
            raise
        return client

    def create_query_string(self, vessels: list[Vessel]) -> str:
        imo_list = [vessel["IMO"] for vessel in vessels]
        "\n".join(map(str, imo_list))

        return """
        query {
            vessels(
                imo: [
                    9175834
                    227302000
                    244309000
                    9204556
                    8028412
                    244070881
                    8707537
                    8209171
                    9074951
                    8716928
                    9126364
                    8707446
                    9182801
                    8301187
                    9690688
                    8918318
                    8707745
                    8224406
                    9828936
                    9187306
                    9249556
                    9249568
                    8901913
                ]
            ) {
                pageInfo {
                    hasNextPage
                    endCursor
                }
                nodes {
                    id
                    updateTimestamp
                    staticData {
                        aisClass
                        flag
                        name
                        callsign
                        timestamp
                        updateTimestamp
                        shipType
                        shipSubType
                        mmsi
                        imo
                        callsign
                        dimensions {
                            a
                            b
                            c
                            d
                            width
                            length
                        }
                    }
                    lastPositionUpdate {
                        accuracy
                        collectionType
                        course
                        heading
                        latitude
                        longitude
                        maneuver
                        navigationalStatus
                        rot
                        speed
                        timestamp
                        updateTimestamp
                    }
                    currentVoyage {
                        destination
                        draught
                        eta
                        timestamp
                        updateTimestamp
                    }
                }
            }
        }
        """

    def get_raw_vessels(self, vessels: list[Vessel]) -> list[str]:
        query_string = self.create_query_string(vessels)
        client = self.create_client()
        paging = Paging()
        hasnextpage: bool = False
        raw_vessels = []

        while True:
            try:
                response, hasnextpage = paging.page_and_get_response(
                    client,
                    query_string,
                )

                if response:
                    raw_vessels += response.get("vessels", {}).get("nodes", [])
                    if not hasnextpage:
                        break
            except BaseException:
                logger.exception("Error when paging")
                raise

        return raw_vessels

    def get_vessels(self, vessels: list[Vessel]) -> list[Vessel]:
        raw_vessels = self.get_raw_vessels(vessels)
        for raw_vessel in raw_vessels:
            vessels.append(self.format_raw_vessel(raw_vessel))

        return vessels

    def format_raw_vessel(self, raw_vessel: str) -> Vessel:
        return raw_vessel<|MERGE_RESOLUTION|>--- conflicted
+++ resolved
@@ -15,11 +15,7 @@
 
         self.transport = RequestsHTTPTransport(
             url="https://api.spire.com/graphql",
-<<<<<<< HEAD
-            headers={"Authorization": "Bearer Fw5tUQPoD3cExIsslDqC0xaRjwJx4WHr"},
-=======
             headers={"Authorization": "Bearer " + spire_token},
->>>>>>> 20d5d9a7
             verify=True,
             retries=3,
             timeout=30,
